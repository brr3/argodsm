/**
 * @file
 * @brief This file implements the MPI-backend of ArgoDSM
 * @copyright Eta Scale AB. Licensed under the Eta Scale Open Source License. See the LICENSE file for details.
 */
#include<cstddef>
#include<vector>

#include "env/env.hpp"
#include "signal/signal.hpp"
#include "virtual_memory/virtual_memory.hpp"
#include "data_distribution/global_ptr.hpp"
#include "swdsm.h"
#include "write_buffer.hpp"

namespace dd = argo::data_distribution;
namespace vm = argo::virtual_memory;
namespace sig = argo::signal;
namespace env = argo::env;

/** @brief For matching threads to more sensible thread IDs */
pthread_t tid[NUM_THREADS] = {0};

/*Barrier*/
/** @brief  Locks access to part that does SD in the global barrier */
pthread_mutex_t barriermutex = PTHREAD_MUTEX_INITIALIZER;
/** @brief Thread local barrier used to first wait for all local threads in the global barrier*/
pthread_barrier_t *threadbarrier;


/*Pagecache*/
/** @brief  Size of the cache in number of pages*/
unsigned long cachesize;
/** @brief  The maximum number of pages load_cache_entry will fetch remotely */
std::size_t load_size;
/** @brief  Offset off the cache in the backing file*/
unsigned long cacheoffset;
/** @brief  Keeps state, tag and dirty bit of the cache*/
control_data * cacheControl;
/** @brief  keeps track of readers and writers*/
unsigned long *globalSharers;
/** @brief  size of pyxis directory*/
unsigned long classificationSize;
/** @brief  Tracks if a page is touched this epoch*/
argo_byte * touchedcache;
/** @brief  The local page cache*/
char* cacheData;
/** @brief Copy of the local cache to keep twinpages for later being able to DIFF stores */
char * pagecopy;
/** @brief Protects the pagecache */
pthread_mutex_t cachemutex = PTHREAD_MUTEX_INITIALIZER;

/*Writebuffer*/
/** @brief A write buffer storing cache indices */
write_buffer<std::size_t>* argo_write_buffer;

/*MPI and Comm*/
/** @brief  A copy of MPI_COMM_WORLD group to split up processes into smaller groups*/
/** @todo This can be removed now when we are only running 1 process per ArgoDSM node */
MPI_Group startgroup;
/** @brief  A group of all processes that are executing the main thread */
/** @todo This can be removed now when we are only running 1 process per ArgoDSM node */
MPI_Group workgroup;
/** @brief Communicator can be replaced with MPI_COMM_WORLD*/
MPI_Comm workcomm;
/** @brief MPI window for communicating pyxis directory*/
MPI_Win sharerWindow;
/** @brief MPI window for communicating global locks*/
MPI_Win lockWindow;
/** @brief MPI windows for reading and writing data in global address space */
MPI_Win *globalDataWindow;
/* CSPext: Create replDataWindow */
/** @brief MPI windows for reading and writing duplicated data in global address space */
MPI_Win *replDataWindow;
/** @brief MPI data structure for sending cache control data*/
MPI_Datatype mpi_control_data;
/** @brief MPI data structure for a block containing an ArgoDSM cacheline of pages */
MPI_Datatype cacheblock;
/** @brief number of MPI processes / ArgoDSM nodes */
int numtasks;
/** @brief  rank/process ID in the MPI/ArgoDSM runtime*/
int rank;
/** @brief rank/process ID in the MPI/ArgoDSM runtime*/
int workrank;
/** @brief tracking which windows are used for reading and writing global address space*/
char * barwindowsused;
/** @brief Semaphore protecting infiniband accesses*/
/** @todo replace with a (qd?)lock */
sem_t ibsem;

/*Loading and Prefetching*/
/**
 * @brief load into cache helper function
 * @param aligned_access_offset memory offset to load into the cache
 * @pre aligned_access_offset must be aligned as CACHELINE*pagesize
 */
void load_cache_entry(std::size_t aligned_access_offset);

/*Global lock*/
/** @brief  Local flags we spin on for the global lock*/
unsigned long * lockbuffer;
/** @brief  Protects the global lock so only 1 thread can have a global lock at a time */
sem_t globallocksem;
/** @brief  Keeps track of what local flag we should spin on per lock*/
int locknumber=0;

/*Global allocation*/
/** @brief  Keeps track of allocated memory in the global address space*/
unsigned long *allocationOffset;
/** @brief  Protects access to global allocator*/
pthread_mutex_t gmallocmutex = PTHREAD_MUTEX_INITIALIZER;

/*Common*/
/** @brief  Points to start of global address space*/
void * startAddr;
/** @brief  Points to start of global address space this process is serving */
char* globalData;
/** @brief  Size of global address space*/
unsigned long size_of_all;
/** @brief  Size of this process part of global address space*/
unsigned long size_of_chunk;
// CSP
/** @brief size of this process replication address space */
unsigned long size_of_replication;
/** @brief  size of a page */
static const unsigned int pagesize = 4096;
/** @brief  Magic value for invalid cacheindices */
unsigned long GLOBAL_NULL;
/** @brief  Statistics */
argo_statistics stats;

/* CSPext: added this area */
/*Data Replication and Rebuild*/
/** @brief  Points to start of replication area */
char* replData;
/** @brief  Node alternation table */
node_alternation_table* node_alter_tbl;
/** @brief  MPI window for updating node alternation table */
MPI_Win* node_alter_tbl_window;

/*First-Touch policy*/
/** @brief  Holds the owner and backing offset of a page */
std::uintptr_t *global_owners_dir;
/** @brief  Holds the backing offsets of the nodes */
std::uintptr_t *global_offsets_tbl;
/** @brief  Size of the owners directory */
std::size_t owners_dir_size;
/** @brief  MPI window for communicating owners directory */
MPI_Win owners_dir_window;
/** @brief  MPI window for communicating offsets table */
MPI_Win offsets_tbl_window;
/** @brief  Spinlock to avoid "spinning" on the semaphore */
std::mutex spin_mutex;

namespace {
	/** @brief constant for invalid ArgoDSM node */
	constexpr unsigned long invalid_node = static_cast<unsigned long>(-1);
}

unsigned long isPowerOf2(unsigned long x){
  unsigned long retval =  ((x & (x - 1)) == 0); //Checks if x is power of 2 (or zero)
  return retval;
}

int argo_get_local_tid(){
	int i;
	for(i = 0; i < NUM_THREADS; i++){
		if(pthread_equal(tid[i],pthread_self())){
			return i;
		}
	}
	return 0;
}

int argo_get_global_tid(){
	int i;
	for(i = 0; i < NUM_THREADS; i++){
		if(pthread_equal(tid[i],pthread_self())){
			return ((getID()*NUM_THREADS) + i);
		}
	}
	return 0;
}


void argo_register_thread(){
	int i;
	sem_wait(&ibsem);
	for(i = 0; i < NUM_THREADS; i++){
		if(tid[i] == 0){
			tid[i] = pthread_self();
			break;
		}
	}
	sem_post(&ibsem);
	pthread_barrier_wait(&threadbarrier[NUM_THREADS]);
}


void argo_pin_threads(){

  cpu_set_t cpuset;
  int s;
  argo_register_thread();
  sem_wait(&ibsem);
  CPU_ZERO(&cpuset);
  int pinto = argo_get_local_tid();
  CPU_SET(pinto, &cpuset);

  s = pthread_setaffinity_np(pthread_self(), sizeof(cpu_set_t), &cpuset);
  if (s != 0){
    printf("PINNING ERROR\n");
    argo_finalize();
  }
  sem_post(&ibsem);
}


//Get cacheindex
unsigned long getCacheIndex(unsigned long addr){
	unsigned long index = (addr/pagesize) % cachesize;
	return index;
}

void init_mpi_struct(void){
	//init our struct coherence unit to work in mpi.
	const int blocklen[3] = { 1,1,1};
	MPI_Aint offsets[3];
	offsets[0] = 0;  offsets[1] = sizeof(argo_byte)*1;  offsets[2] = sizeof(argo_byte)*2;

	MPI_Datatype types[3] = {MPI_BYTE,MPI_BYTE,MPI_UNSIGNED_LONG};
	MPI_Type_create_struct(3,blocklen, offsets, types, &mpi_control_data);

	MPI_Type_commit(&mpi_control_data);
}


void init_mpi_cacheblock(void){
	//init our struct coherence unit to work in mpi.
	MPI_Type_contiguous(pagesize*CACHELINE,MPI_BYTE,&cacheblock);
	MPI_Type_commit(&cacheblock);
}

/**
 * @brief align an offset into a memory region to the beginning of its size block
 * @param offset the unaligned offset
 * @param size the size of each block
 * @return the beginning of the block of size size where offset is located
 */
inline std::size_t align_backwards(std::size_t offset, std::size_t size) {
	return (offset / size) * size;
}

void handler(int sig, siginfo_t *si, void *unused){
	UNUSED_PARAM(sig);
	UNUSED_PARAM(unused);
	double t1 = MPI_Wtime();
	unsigned long tag;
	argo_byte owner,state;
	/* compute offset in distributed memory in bytes, always positive */
	const std::size_t access_offset = static_cast<char*>(si->si_addr) - static_cast<char*>(startAddr);

	/* align access offset to cacheline */
	const std::size_t aligned_access_offset = align_backwards(access_offset, CACHELINE*pagesize);
	unsigned long classidx = get_classification_index(aligned_access_offset);

	/* compute start pointer of cacheline. char* has byte-wise arithmetics */
	char* const aligned_access_ptr = static_cast<char*>(startAddr) + aligned_access_offset;
	unsigned long startIndex = getCacheIndex(aligned_access_offset);

	/* Get homenode and offset, protect with ibsem if first touch */
	/* CSP: First touch not important for now */
	argo::node_id_t homenode;
<<<<<<< HEAD
=======
	//std::size_t offset;
>>>>>>> 38249e37
	if(dd::is_first_touch_policy()){
		std::lock_guard<std::mutex> lock(spin_mutex);
		sem_wait(&ibsem);
		homenode = get_homenode(aligned_access_offset);
<<<<<<< HEAD
		sem_post(&ibsem);
	}else{
		homenode = get_homenode(aligned_access_offset);
=======
		//offset = get_offset(aligned_access_offset);
		sem_post(&ibsem);
	}else{
		homenode = get_homenode(aligned_access_offset);
		//offset = get_offset(aligned_access_offset);
>>>>>>> 38249e37
	}

	unsigned long id = 1 << getID();
	unsigned long invid = ~id;

	pthread_mutex_lock(&cachemutex);

	// CSPext: For replication to occur, we cannot enter this branch
	// CSPext: If we have time, we can try to make it work with this branch
	/* page is local */
	// if(homenode == (getID())){
	// 	int n;
	// 	sem_wait(&ibsem);
	// 	unsigned long sharers;
	// 	MPI_Win_lock(MPI_LOCK_SHARED, workrank, 0, sharerWindow);
	// 	unsigned long prevsharer = (globalSharers[classidx])&id;
	// 	MPI_Win_unlock(workrank, sharerWindow);
	// 	if(prevsharer != id){
	// 		MPI_Win_lock(MPI_LOCK_EXCLUSIVE, workrank, 0, sharerWindow);
	// 		sharers = globalSharers[classidx];
	// 		globalSharers[classidx] |= id;
	// 		MPI_Win_unlock(workrank, sharerWindow);
	// 		if(sharers != 0 && sharers != id && isPowerOf2(sharers)){
	// 			unsigned long ownid = sharers&invid;
	// 			unsigned long owner = workrank;
	// 			for(n=0; n<numtasks; n++){
	// 				if((unsigned long)(1<<n)==ownid){
	// 					owner = n; //just get rank...
	// 					break;
	// 				}
	// 			}
	// 			if(owner==(unsigned long)workrank){
	// 				throw "bad owner in local access";
	// 			}
	// 			else{
	// 				/* update remote private holder to shared */
	// 				MPI_Win_lock(MPI_LOCK_EXCLUSIVE, owner, 0, sharerWindow);
	// 				MPI_Accumulate(&id, 1, MPI_LONG, owner, classidx,1,MPI_LONG,MPI_BOR,sharerWindow);
	// 				MPI_Win_unlock(owner, sharerWindow);
	// 			}
	// 		}
	// 		/* set page to permit reads and map it to the page cache */
	// 		/** @todo Set cache offset to a variable instead of calculating it here */
	// 		vm::map_memory(aligned_access_ptr, pagesize*CACHELINE, cacheoffset+offset, PROT_READ);

	// 	}
	// 	else{

	// 		/* get current sharers/writers and then add your own id */
	// 		MPI_Win_lock(MPI_LOCK_EXCLUSIVE, workrank, 0, sharerWindow);
	// 		unsigned long sharers = globalSharers[classidx];
	// 		unsigned long writers = globalSharers[classidx+1];
	// 		globalSharers[classidx+1] |= id;
	// 		MPI_Win_unlock(workrank, sharerWindow);

	// 		/* remote single writer */
	// 		if(writers != id && writers != 0 && isPowerOf2(writers&invid)){
	// 			int n;
	// 			for(n=0; n<numtasks; n++){
	// 				if(((unsigned long)(1<<n))==(writers&invid)){
	// 					owner = n; //just get rank...
	// 					break;
	// 				}
	// 			}
	// 			MPI_Win_lock(MPI_LOCK_EXCLUSIVE, owner, 0, sharerWindow);
	// 			MPI_Accumulate(&id, 1, MPI_LONG, owner, classidx+1,1,MPI_LONG,MPI_BOR,sharerWindow);
	// 			MPI_Win_unlock(owner, sharerWindow);
	// 		}
	// 		else if(writers == id || writers == 0){
	// 			int n;
	// 			for(n=0; n<numtasks; n++){
	// 				if(n != workrank && ((1<<n)&sharers) != 0){
	// 					MPI_Win_lock(MPI_LOCK_EXCLUSIVE, n, 0, sharerWindow);
	// 					MPI_Accumulate(&id, 1, MPI_LONG, n, classidx+1,1,MPI_LONG,MPI_BOR,sharerWindow);
	// 					MPI_Win_unlock(n, sharerWindow);
	// 				}
	// 			}
	// 		}
	// 		/* set page to permit read/write and map it to the page cache */
	// 		vm::map_memory(aligned_access_ptr, pagesize*CACHELINE, cacheoffset+offset, PROT_READ|PROT_WRITE);

	// 	}

	// 	sem_post(&ibsem);
	// 	pthread_mutex_unlock(&cachemutex);
	// 	return;
	// }

	state  = cacheControl[startIndex].state;
	tag = cacheControl[startIndex].tag;

	/* CSP: State of cachline is invalid or the cacheline has a valid page but not the one we are looking for => eviction required */
	if(state == INVALID || (tag != aligned_access_offset && tag != GLOBAL_NULL)) {
		load_cache_entry(aligned_access_offset);
		pthread_mutex_unlock(&cachemutex);
		double t2 = MPI_Wtime();
		stats.loadtime+=t2-t1;
		return;
	}

	/*CSP: These 2 lines not relevant for us */
	unsigned long line = startIndex / CACHELINE;
	line *= CACHELINE;

	if(cacheControl[line].dirty == DIRTY){
		pthread_mutex_unlock(&cachemutex);
		return;
	}


	touchedcache[line] = 1;
	cacheControl[line].dirty = DIRTY;

	sem_wait(&ibsem);
	/* CSP: Workrank = Node ID */
	MPI_Win_lock(MPI_LOCK_SHARED, workrank, 0, sharerWindow);
	/* CSP: globalShares = Pyxis directory array */
	unsigned long writers = globalSharers[classidx+1];
	unsigned long sharers = globalSharers[classidx];
	MPI_Win_unlock(workrank, sharerWindow);
	/* Either already registered write - or 1 or 0 other writers already cached */
	if(writers != id && isPowerOf2(writers)){
		MPI_Win_lock(MPI_LOCK_EXCLUSIVE, workrank, 0, sharerWindow);
		globalSharers[classidx+1] |= id; //register locally
		MPI_Win_unlock(workrank, sharerWindow);

		/* register and get latest sharers / writers */
		MPI_Win_lock(MPI_LOCK_SHARED, homenode, 0, sharerWindow);
		MPI_Get_accumulate(&id, 1,MPI_LONG,&writers,1,MPI_LONG,homenode,
			classidx+1,1,MPI_LONG,MPI_BOR,sharerWindow);
		MPI_Get(&sharers,1, MPI_LONG, homenode, classidx, 1,MPI_LONG,sharerWindow);
		MPI_Win_unlock(homenode, sharerWindow);
		/* We get result of accumulation before operation so we need to account for that */
		writers |= id;
		/* Just add the (potentially) new sharers fetched to local copy */
		MPI_Win_lock(MPI_LOCK_EXCLUSIVE, workrank, 0, sharerWindow);
		globalSharers[classidx] |= sharers;
		MPI_Win_unlock(workrank, sharerWindow);

		/* check if we need to update */
		/* CSP: There is a single writer and your are not a writer */
		if(writers != id && writers != 0 && isPowerOf2(writers&invid)){
			int n;
			for(n=0; n<numtasks; n++){
				if(((unsigned long)(1<<n))==(writers&invid)){
					owner = n; //just get rank...
					break;
				}
			}
			/* CSP: Update Pyxis directory of the single writer */
			MPI_Win_lock(MPI_LOCK_EXCLUSIVE, owner, 0, sharerWindow);
			MPI_Accumulate(&id, 1, MPI_LONG, owner, classidx+1,1,MPI_LONG,MPI_BOR,sharerWindow);
			MPI_Win_unlock(owner, sharerWindow);
		}
		/* CSP: You are the only writer or there are no writers */
		else if(writers==id || writers==0){
			int n;
			for(n=0; n<numtasks; n++){
				/* CSP: Check for sharers and update their Pyxis directory */
				if(n != workrank && ((1<<n)&sharers) != 0){
					MPI_Win_lock(MPI_LOCK_EXCLUSIVE, n, 0, sharerWindow);
					MPI_Accumulate(&id, 1, MPI_LONG, n, classidx+1,1,MPI_LONG,MPI_BOR,sharerWindow);
					MPI_Win_unlock(n, sharerWindow);
				}
			}
		}
	}
	unsigned char * copy = (unsigned char *)(pagecopy + line*pagesize);
	memcpy(copy,aligned_access_ptr,CACHELINE*pagesize);
	argo_write_buffer->add(startIndex);
	sem_post(&ibsem);
	mprotect(aligned_access_ptr, pagesize*CACHELINE,PROT_WRITE|PROT_READ);
	pthread_mutex_unlock(&cachemutex);
	double t2 = MPI_Wtime();
	stats.storetime += t2-t1;
	return;
}


argo::node_id_t get_homenode(std::size_t addr){
	dd::global_ptr<char> gptr(reinterpret_cast<char*>(
			addr + reinterpret_cast<unsigned long>(startAddr)), true, false);
	return gptr.node();
}

argo::node_id_t peek_homenode(std::size_t addr) {
	dd::global_ptr<char> gptr(reinterpret_cast<char*>(
			addr + reinterpret_cast<unsigned long>(startAddr)), false, false);
	return gptr.peek_node();
}

std::size_t get_offset(std::size_t addr){
	dd::global_ptr<char> gptr(reinterpret_cast<char*>(
			addr + reinterpret_cast<unsigned long>(startAddr)), false, true);
	return gptr.offset();
}

std::size_t peek_offset(std::size_t addr) {
	dd::global_ptr<char> gptr(reinterpret_cast<char*>(
			addr + reinterpret_cast<unsigned long>(startAddr)), false, false);
	return gptr.peek_offset();
}

//CSPext:

argo::node_id_t get_replication_node(std::size_t addr) {
	dd::global_ptr<char> gptr(reinterpret_cast<char*>(
			addr + reinterpret_cast<unsigned long>(startAddr)), false, false);
	return gptr.get_replication_node();
}

std::size_t get_replication_offset(std::size_t addr) {
	dd::global_ptr<char> gptr(reinterpret_cast<char*>(
			addr + reinterpret_cast<unsigned long>(startAddr)), false, false);
	return gptr.get_replication_offset();
}

void load_cache_entry(std::size_t aligned_access_offset) {
	/* CSP: 
	 * We need to refer to the node alternation table when
	 * 	loading from a remote node, in case it's a rebuilt node.
	 * TODO: check carefully if we have added the table checking 
	 *  at all required locations in this function!
	 * */

	/* If it's not an ArgoDSM address, do not handle it */
	if(aligned_access_offset >= size_of_all){
		return;
	}

	const std::size_t block_size = pagesize*CACHELINE;
	/* Check that the precondition holds true */
	assert((aligned_access_offset % block_size) == 0);

	/* Assign node bit IDs */
	const std::uintptr_t node_id_bit = 1 << getID();
	const std::uintptr_t node_id_inv_bit = ~node_id_bit;

	/* Calculate start values and store some parameters */
	const std::size_t cache_index = getCacheIndex(aligned_access_offset);
	const std::size_t start_index = align_backwards(cache_index, CACHELINE);
	std::size_t end_index = start_index+CACHELINE;
	/* CSP ext: look up alter table. Keep home_node for comparison */
	const argo::node_id_t home_node = get_homenode(aligned_access_offset);
	const argo::node_id_t load_node = node_alter_tbl[home_node].alter_id;
	const std::size_t load_offset = get_offset(aligned_access_offset);

	// CSP: Only one thread at a time can make MPI calls
	sem_wait(&ibsem);

	/* Return if requested cache entry is already up to date. */
	/* CSP: Updated by another thread */
	if(cacheControl[start_index].tag == aligned_access_offset &&
			cacheControl[start_index].state != INVALID){
		sem_post(&ibsem);
		return;
	}

	/* Adjust end_index to ensure the whole chunk to fetch is on the same node */
	for(std::size_t i = start_index+CACHELINE, p = CACHELINE;
					i < start_index+load_size;
					i+=CACHELINE, p+=CACHELINE){
		const std::size_t temp_addr = aligned_access_offset + p*block_size;
		/* Increase end_index if it is within bounds and on the same node */
		if(temp_addr < size_of_all && i < cachesize){
			/* CSPext: this temp_node must be mapped to the new home as well */
			/* CSP TODO: 
			 * Should we define the alternative node mapping in peek_homenode, 
			 *  which goes into the definition of global_ptr? Maybe not...?
			 * */
			const argo::node_id_t temp_node 
					= node_alter_tbl[peek_homenode(temp_addr)].alter_id;
			const std::size_t temp_offset = peek_offset(temp_addr);
			if(temp_node == load_node && temp_offset == (load_offset + p*block_size)){
				end_index+=CACHELINE;
			}else{
				break;
			}
		}else{
			/* Stop when either condition is not satisfied */
			break;
		}
	}

	bool new_sharer = false;
	const std::size_t fetch_size = end_index - start_index;
	const std::size_t classification_size = fetch_size*2;

	/* For each page to load, true if page should be cached else false */
	std::vector<bool> pages_to_load(fetch_size);
	/* For each page to update in the cache, true if page has
	 * already been handled else false */
	std::vector<bool> handled_pages(fetch_size);
	/* Contains classification index for each page to load */
	std::vector<std::size_t> classification_index_array(fetch_size);
	/* Store sharer state from local node temporarily */
	std::vector<std::uintptr_t> local_sharers(fetch_size);
	/* Store content of remote Pyxis directory temporarily */
	std::vector<std::uintptr_t> remote_sharers(classification_size);
	/* Store updates to be made to remote Pyxis directory */
	std::vector<std::uintptr_t> sharer_bit_mask(classification_size);
	/* Temporarily store remotely fetched cache data */
	std::vector<char> temp_data(fetch_size*pagesize);

	/* Write back existing cache entries if needed */
	for(std::size_t idx = start_index, p = 0; idx < end_index; idx+=CACHELINE, p+=CACHELINE){
		/* Address and pointer to the data being loaded */
		const std::size_t temp_addr = aligned_access_offset + p*block_size;

		/* Skip updating pages that are already present and valid in the cache */
		if(cacheControl[idx].tag == temp_addr && cacheControl[idx].state != INVALID){
			pages_to_load[p] = false;
			continue;
		}else{
			pages_to_load[p] = true;
		}

		/* If another page occupies the cache index, begin to evict it. */
		if((cacheControl[idx].tag != temp_addr) && (cacheControl[idx].tag != GLOBAL_NULL)){
			void* old_ptr = static_cast<char*>(startAddr) + cacheControl[idx].tag;
			void* temp_ptr = static_cast<char*>(startAddr) + temp_addr;

			/* If the page is dirty, write it back */
			if(cacheControl[idx].dirty == DIRTY){
				mprotect(old_ptr,block_size,PROT_READ);
				for(std::size_t j=0; j < CACHELINE; j++){
					storepageDIFF(idx+j,pagesize*j+(cacheControl[idx].tag));
				}
				argo_write_buffer->erase(idx);
			}

			/* Ensure the writeback has finished */
			for(int i = 0; i < numtasks; i++){
				if(barwindowsused[i] == 1){
					MPI_Win_unlock(i, globalDataWindow[i]);
					barwindowsused[i] = 0;
				}
			}

			/* Clean up cache and protect memory */
			cacheControl[idx].state = INVALID;
			cacheControl[idx].tag = temp_addr;
			cacheControl[idx].dirty = CLEAN;
			vm::map_memory(temp_ptr, block_size, pagesize*idx, PROT_NONE);
			mprotect(old_ptr,block_size,PROT_NONE);
		}
	}

	/* Initialize classification_index_array */
	for(std::size_t i = 0; i < fetch_size; i+=CACHELINE){
		const std::size_t temp_addr = aligned_access_offset + i*block_size;
		classification_index_array[i] = get_classification_index(temp_addr);
	}

	/* Increase stat counter as load will be performed */
	stats.loads++;

	/* Get globalSharers info from local node and add self to it */
	MPI_Win_lock(MPI_LOCK_SHARED, workrank, 0, sharerWindow);
	for(std::size_t i = 0; i < fetch_size; i+=CACHELINE){
		if(pages_to_load[i]){
			/* Check local pyxis directory if we are sharer of the page */
			local_sharers[i] = (globalSharers[classification_index_array[i]])&node_id_bit;
			if(local_sharers[i] == 0){
				sharer_bit_mask[i*2] = node_id_bit;
				new_sharer = true; //At least one new sharer detected
			}
		}
	}
	MPI_Win_unlock(workrank, sharerWindow);

	/* If this node is a new sharer of at least one of the pages */
	if(new_sharer){
		/* Register this node as sharer of all newly shared pages in the load_node's
		 * globalSharers directory using one MPI call. When this call returns,
		 * remote_sharers contains remote globalSharers directory values prior to
		 * this call. */
		MPI_Win_lock(MPI_LOCK_SHARED, load_node, 0, sharerWindow);
		MPI_Get_accumulate(sharer_bit_mask.data(), classification_size, MPI_LONG,
				remote_sharers.data(), classification_size, MPI_LONG,
				load_node, classification_index_array[0], classification_size,
				MPI_LONG, MPI_BOR, sharerWindow);
		MPI_Win_unlock(load_node, sharerWindow);
	}

	/* Register the received remote globalSharers information locally */
	MPI_Win_lock(MPI_LOCK_EXCLUSIVE, workrank, 0, sharerWindow);
	for(std::size_t i = 0; i < fetch_size; i+=CACHELINE){
		if(pages_to_load[i]){
			globalSharers[classification_index_array[i]] |= remote_sharers[i*2];
			globalSharers[classification_index_array[i]] |= node_id_bit; //Also add self
			globalSharers[classification_index_array[i]+1] |= remote_sharers[(i*2)+1];
		}
	}
	MPI_Win_unlock(workrank, sharerWindow);

	/* If any owner of a page we loaded needs to downgrade from private
	 * to shared, we need to notify it */
	for(std::size_t i = 0; i < fetch_size; i+=CACHELINE){
		/* Skip pages that are not loaded or already handled */
		if(pages_to_load[i] && !handled_pages[i]){
			std::fill(sharer_bit_mask.begin(), sharer_bit_mask.end(), 0);
			const std::uintptr_t owner_id_bit =
				remote_sharers[i*2]&node_id_inv_bit; // remove own bit

			/* If there is exactly one other owner, and we are not sharer */
			if(isPowerOf2(owner_id_bit) && owner_id_bit != 0 && local_sharers[i] == 0){
				std::uintptr_t owner = invalid_node; // initialize to failsafe value
				for(int n = 0; n < numtasks; n++) {
					if(1ul<<n==owner_id_bit) {
						owner = n; //just get rank...
						break;
					}
				}
				sharer_bit_mask[i*2] = node_id_bit;

				/* Check if any of the remaining pages need downgrading on the same node */
				for(std::size_t j = i+CACHELINE; j < fetch_size; j+=CACHELINE){
					if(pages_to_load[j] && !handled_pages[j]){
						if((remote_sharers[j*2]&node_id_inv_bit) == owner_id_bit &&
								local_sharers[j] == 0){
							sharer_bit_mask[j*2] = node_id_bit;
							handled_pages[j] = true; //Ensure these are marked as completed
						}
					}
				}

				/* Downgrade all relevant pages on the owner node from private to shared */
				MPI_Win_lock(MPI_LOCK_EXCLUSIVE, owner, 0, sharerWindow);
				MPI_Accumulate(sharer_bit_mask.data(), classification_size, MPI_LONG, owner,
						classification_index_array[0], classification_size, MPI_LONG,
						MPI_BOR, sharerWindow);
				MPI_Win_unlock(owner, sharerWindow);
			}
		}
	}

	/* Finally, get the cache data and store it temporarily */
	/* CSPext: Add a branch here to check if the home node is down */
	if (load_node == home_node) {
		/* CSP: home_node is well, do the normal routine */
		MPI_Win_lock(MPI_LOCK_SHARED, load_node , 0, globalDataWindow[load_node]);
		MPI_Get(temp_data.data(), fetch_size, cacheblock,
				load_node, load_offset, fetch_size, cacheblock, globalDataWindow[load_node]);
		MPI_Win_unlock(load_node, globalDataWindow[load_node]);
	} else {
		/* CSP: load_node points to alternative node, need to use different window */
		node_alternation_table_recreate_globalDatawindow(&(node_alter_tbl[home_node]));
		/* CSP: Lock, get and unlock on the alternative window */
		MPI_Win_lock(MPI_LOCK_SHARED, 
				load_node , 0, node_alter_tbl[home_node].alter_globalDataWindow);
		MPI_Get(temp_data.data(), fetch_size, cacheblock,
				load_node, load_offset, fetch_size, 
				cacheblock, node_alter_tbl[home_node].alter_globalDataWindow);
		MPI_Win_unlock(load_node, node_alter_tbl[home_node].alter_globalDataWindow);
	}

	/* Update the cache */
	for(std::size_t idx = start_index, p = 0; idx < end_index; idx+=CACHELINE, p+=CACHELINE){
		/* Update only the pages necessary */
		if(pages_to_load[p]){
			/* Insert the data in the node cache */
			memcpy(&cacheData[idx*block_size], &temp_data[p*block_size], block_size);

			const std::size_t temp_addr = aligned_access_offset + p*block_size;
			void* temp_ptr = static_cast<char*>(startAddr) + temp_addr;

			/* If this is the first time inserting in to this index, perform vm map */
			if(cacheControl[idx].tag == GLOBAL_NULL){
				vm::map_memory(temp_ptr, block_size, pagesize*idx, PROT_READ);
				cacheControl[idx].tag = temp_addr;
			}else{
				/* Else, just mprotect the region */
				mprotect(temp_ptr, block_size, PROT_READ);
			}
			touchedcache[idx] = 1;
			cacheControl[idx].state = VALID;
			cacheControl[idx].dirty=CLEAN;
		}
	}
	sem_post(&ibsem);
}


void initmpi(){
	int ret,initialized,thread_status;
	int thread_level = (ARGO_ENABLE_MT == 1) ? MPI_THREAD_MULTIPLE : MPI_THREAD_SERIALIZED;
	MPI_Initialized(&initialized);
	if (!initialized){
		ret = MPI_Init_thread(NULL,NULL,thread_level,&thread_status);
	}
	else{
		printf("MPI was already initialized before starting ArgoDSM - shutting down\n");
		exit(EXIT_FAILURE);
	}

	if (ret != MPI_SUCCESS || thread_status != thread_level) {
		printf ("MPI not able to start properly\n");
		MPI_Abort(MPI_COMM_WORLD, ret);
		exit(EXIT_FAILURE);
	}

	MPI_Comm_size(MPI_COMM_WORLD,&numtasks);
	MPI_Comm_rank(MPI_COMM_WORLD,&rank);
	init_mpi_struct();
	init_mpi_cacheblock();
}

argo::node_id_t getID(){
	return workrank;
}
argo::node_id_t argo_get_nid(){
	return workrank;
}

/* CSPext: Wrapping up a function to calculate the replication node */
argo::node_id_t argo_get_rid(){
	/* CSPext: Does not need to return invalid_node_id 
	 * 	because only an unassigned page returns a node_id */
	return (workrank + 1) % argo_get_nodes();
}

/* CSPext: A function to calculate the replication node */
argo::node_id_t argo_calc_rid(argo::node_id_t n){
	if (n < 0) {
		return dd::invalid_node_id;
	} else {
		return (n + 1) % argo_get_nodes();
	}
}

/* CSPext: Function to lookup the home_alter_tbl */
/* CSP TODO:
 * The intention of it was that when an alternative node goes down, we need to 
 *  assign alternative node id once again. They can easily form a chain, and a
 *  seeker would search in a loop until it finds the end of the chain 
 *  (i.e., home_alter_tbl[n].alter_id == n).
 *
 * But I realized that will become a headache if an alternative node goes down 
 *  again, because multiple entries may be chained to the same alternative node,
 *  which has not enough alter_globalData entry for more than one node.
 * So I have decided to keep all entries in the table and only change
 *  the alter_id if the alternative node is down. Let's write and see for now.
 * */
//argo::node_id_t argo_check_altered_nid(argo::node_id_t n){
//	argo::node_id_t new_id = n;
//	if (n < 0 || argo_get_nodes() <= n) {
//		return dd:invalid_node_id;
//	}
//	while (new_id != home_alter_tbl[new_id].alter_id) {
//		new_id = home_alter_tbl[new_id].alter_id;
//	}
//	return new_id;
//}

unsigned int argo_get_nodes(){
	return numtasks;
}
unsigned int getThreadCount(){
	return NUM_THREADS;
}

//My sort of allocatefunction now since parmacs macros had this design
void * argo_gmalloc(unsigned long size){
	if(argo_get_nodes()==1){return malloc(size);}

	pthread_mutex_lock(&gmallocmutex);
	MPI_Barrier(workcomm);

	unsigned long roundedUp; //round up to number of pages to use.
	unsigned long currPage; //what pages has been allocated previously
	unsigned long alignment = pagesize*CACHELINE;

	roundedUp = size/(alignment);
	roundedUp = (alignment)*(roundedUp+1);

	currPage = (*allocationOffset)/(alignment);
	currPage = (alignment) *(currPage);

	if((*allocationOffset) +size > size_of_all){
		pthread_mutex_unlock(&gmallocmutex);
		return NULL;
	}

	void *ptrtmp = (char*)startAddr+*allocationOffset;
	*allocationOffset = (*allocationOffset) + roundedUp;

	if(ptrtmp == NULL){
		pthread_mutex_unlock(&gmallocmutex);
		exit(EXIT_FAILURE);
	}
	else{
		memset(ptrtmp,0,roundedUp);
	}
	swdsm_argo_barrier(1);
	pthread_mutex_unlock(&gmallocmutex);
	return ptrtmp;
}

/**
 * @brief aligns an offset (into a memory region) to the beginning of its
 * subsequent size block if it is not already aligned to a size block.
 * @param offset the unaligned offset
 * @param size the size of each block
 * @return the aligned offset
 */
std::size_t align_forwards(std::size_t offset, std::size_t size){
	return (offset == 0) ? offset : (1 + ((offset-1) / size))*size;
}

void argo_initialize(std::size_t argo_size, std::size_t cache_size){
	int i;
	unsigned long j;
	initmpi();

	/** Standardise the ArgoDSM memory space */
	argo_size = std::max(argo_size, static_cast<std::size_t>(pagesize*numtasks));
	argo_size = align_forwards(argo_size, pagesize*CACHELINE*numtasks*dd::policy_padding());

	startAddr = vm::start_address();
#ifdef ARGO_PRINT_STATISTICS
	printf("maximum virtual memory: %ld GiB\n", vm::size() >> 30);
#endif

	threadbarrier = (pthread_barrier_t *) malloc(sizeof(pthread_barrier_t)*(NUM_THREADS+1));
	for(i = 1; i <= NUM_THREADS; i++){
		pthread_barrier_init(&threadbarrier[i],NULL,i);
	}

	/** Get the number of pages to load from the env module */
	load_size = env::load_size();
	/** Limit cache_size to at most argo_size */
	cachesize = std::min(argo_size, cache_size);
	/** Round the number of cache pages upwards */
	cachesize = align_forwards(cachesize, pagesize*CACHELINE);
	/** At least two pages are required to prevent endless eviction loops */
	cachesize = std::max(cachesize, static_cast<unsigned long>(pagesize*CACHELINE*2));
	cachesize /= pagesize;

	classificationSize = 2*(argo_size/pagesize);
	argo_write_buffer = new write_buffer<std::size_t>();

	barwindowsused = (char *)malloc(numtasks*sizeof(char));
	for(i = 0; i < numtasks; i++){
		barwindowsused[i] = 0;
	}

	int *workranks = (int *) malloc(sizeof(int)*numtasks);
	int *procranks = (int *) malloc(sizeof(int)*2);
	int workindex = 0;

	for(i = 0; i < numtasks; i++){
		workranks[workindex++] = i;
		procranks[0]=i;
		procranks[1]=i+1;
	}

	MPI_Comm_group(MPI_COMM_WORLD, &startgroup);
	MPI_Group_incl(startgroup,numtasks,workranks,&workgroup);
	MPI_Comm_create(MPI_COMM_WORLD,workgroup,&workcomm);
	MPI_Group_rank(workgroup,&workrank);


	//Allocate local memory for each node,
	size_of_all = argo_size; //total distr. global memory
	GLOBAL_NULL=size_of_all+1;
	size_of_chunk = argo_size/(numtasks); //part on each node
	// CSPext
	if (env::replication_policy() == 0) {
		// complete replication
		printf("COMPLETE REPLICATION\n");
		size_of_replication = size_of_chunk;
	}
	else if (env::replication_policy() == 1) {
		// erasure coding (n-1, 1)
		printf("EASURE CODING\n");
		size_of_replication = size_of_chunk / (numtasks - 1);
		size_of_replication = ((size_of_replication / pagesize) + 1) * pagesize; // align with pagesize
	}
	sig::signal_handler<SIGSEGV>::install_argo_handler(&handler);

	unsigned long cacheControlSize = sizeof(control_data)*cachesize;
	unsigned long gwritersize = classificationSize*sizeof(long);
	cacheControlSize = align_forwards(cacheControlSize, pagesize);
	gwritersize = align_forwards(gwritersize, pagesize);

	owners_dir_size = 3*(argo_size/pagesize);
	std::size_t owners_dir_size_bytes = owners_dir_size*sizeof(std::size_t);
	owners_dir_size_bytes = align_forwards(owners_dir_size_bytes, pagesize);

	std::size_t offsets_tbl_size = numtasks;
	std::size_t offsets_tbl_size_bytes = offsets_tbl_size*sizeof(std::size_t);
	offsets_tbl_size_bytes = align_forwards(offsets_tbl_size_bytes, pagesize);

	cacheoffset = pagesize*cachesize+cacheControlSize;

	globalData = static_cast<char*>(vm::allocate_mappable(pagesize, size_of_chunk));
	// CSPext: 
	if (argo_get_nodes() > 1) {
		replData = static_cast<char*>(vm::allocate_mappable(pagesize, size_of_replication));
	}
	cacheData = static_cast<char*>(vm::allocate_mappable(pagesize, cachesize*pagesize));
	cacheControl = static_cast<control_data*>(vm::allocate_mappable(pagesize, cacheControlSize));

	touchedcache = (argo_byte *)malloc(cachesize);
	if(touchedcache == NULL){
		printf("malloc error out of memory\n");
		exit(EXIT_FAILURE);
	}

	lockbuffer = static_cast<unsigned long*>(vm::allocate_mappable(pagesize, pagesize));
	pagecopy = static_cast<char*>(vm::allocate_mappable(pagesize, cachesize*pagesize));
	globalSharers = static_cast<unsigned long*>(vm::allocate_mappable(pagesize, gwritersize));

	/* CSPext: Initialize home alternation table */
<<<<<<< HEAD
	node_alter_tbl = static_cast<node_alternation_table*>(vm::allocate_mappable(pagesize, pagesize));
=======
	if (argo_get_nodes() > 1) {
		home_alter_tbl = static_cast<argo::node_id_t*>(vm::allocate_mappable(pagesize, pagesize));
	}
>>>>>>> 38249e37

	if (dd::is_first_touch_policy()) {
		global_owners_dir = static_cast<std::uintptr_t*>(vm::allocate_mappable(pagesize, owners_dir_size_bytes));
		global_offsets_tbl = static_cast<std::uintptr_t*>(vm::allocate_mappable(pagesize, offsets_tbl_size_bytes));
	}

	char processor_name[MPI_MAX_PROCESSOR_NAME];
	int name_len;
	MPI_Get_processor_name(processor_name, &name_len);

	MPI_Barrier(MPI_COMM_WORLD);

	void* tmpcache;
	tmpcache=cacheData;
	vm::map_memory(tmpcache, pagesize*cachesize, 0, PROT_READ|PROT_WRITE);

	std::size_t current_offset = pagesize*cachesize;
	tmpcache=cacheControl;
	vm::map_memory(tmpcache, cacheControlSize, current_offset, PROT_READ|PROT_WRITE);

	current_offset += cacheControlSize;
	tmpcache=globalData;
	vm::map_memory(tmpcache, size_of_chunk, current_offset, PROT_READ|PROT_WRITE);

	/* CSPext: map the memory in replData area */
	if (argo_get_nodes() > 1) {
		current_offset += size_of_chunk;
		tmpcache=replData;
		vm::map_memory(tmpcache, size_of_replication, current_offset, PROT_READ|PROT_WRITE);
		current_offset += size_of_replication;
	}
	else {
		current_offset += size_of_chunk;
	}

	tmpcache=globalSharers;
	vm::map_memory(tmpcache, gwritersize, current_offset, PROT_READ|PROT_WRITE);

	current_offset += gwritersize;
	tmpcache=lockbuffer;
	vm::map_memory(tmpcache, pagesize, current_offset, PROT_READ|PROT_WRITE);

	/* CSPext: map the memory for home node alternation table */
<<<<<<< HEAD
	current_offset += pagesize;
	tmpcache=node_alter_tbl;
	vm::map_memory(tmpcache, page_size, current_offset, PROT_READ|PROT_WRITE);
=======
	if (argo_get_nodes() > 1) {
		current_offset += pagesize;
		tmpcache=home_alter_tbl;
		vm::map_memory(tmpcache, pagesize, current_offset, PROT_READ|PROT_WRITE);
	}
>>>>>>> 38249e37

	if (dd::is_first_touch_policy()) {
		current_offset += pagesize;
		tmpcache=global_owners_dir;
		vm::map_memory(tmpcache, owners_dir_size_bytes, current_offset, PROT_READ|PROT_WRITE);
		current_offset += owners_dir_size_bytes;
		tmpcache=global_offsets_tbl;
		vm::map_memory(tmpcache, offsets_tbl_size_bytes, current_offset, PROT_READ|PROT_WRITE);
	}

	sem_init(&ibsem,0,1);
	sem_init(&globallocksem,0,1);

	allocationOffset = (unsigned long *)calloc(1,sizeof(unsigned long));
	globalDataWindow = (MPI_Win*)malloc(sizeof(MPI_Win)*numtasks);

	for(i = 0; i < numtasks; i++){
 		MPI_Win_create(globalData, size_of_chunk*sizeof(argo_byte), 1,
									 MPI_INFO_NULL, MPI_COMM_WORLD, &globalDataWindow[i]);
	}

	if (argo_get_nodes() > 1) {
		/* CSPext: initialize replDataWindow */
		replDataWindow = (MPI_Win*)malloc(sizeof(MPI_Win)*numtasks);

		for(i = 0; i < numtasks; i++){
			// CSP: Can potentially optimise by specifying the "no locks" key.
			MPI_Win_create(replData, size_of_replication*sizeof(argo_byte), 1,
										MPI_INFO_NULL, MPI_COMM_WORLD, &replDataWindow[i]);
		}
	}

	MPI_Win_create(globalSharers, gwritersize, sizeof(unsigned long),
								 MPI_INFO_NULL, MPI_COMM_WORLD, &sharerWindow);
	MPI_Win_create(lockbuffer, pagesize, 1, MPI_INFO_NULL, MPI_COMM_WORLD, &lockWindow);

<<<<<<< HEAD
	/* CSPext: initialize node_alter_tbl_window */
	node_alter_tbl_window = (MPI_Win*)malloc(sizeof(MPI_Win)*numtasks);

	for(i = 0; i < numtasks; i++) {
 		MPI_Win_create(node_alter_tbl, page_size*sizeof(argo_byte), 1,
									MPI_INFO_NULL, MPI_COMM_WORLD, &node_alter_tbl_window[i]);
=======
	/* CSPext: initialize home_alter_tbl_window */
	if (argo_get_nodes() > 1) {
		home_alter_tbl_window = (MPI_Win*)malloc(sizeof(MPI_Win)*numtasks);

		for(i = 0; i < numtasks; i++) {
			MPI_Win_create(home_alter_tbl, pagesize*sizeof(argo_byte), 1,
										MPI_INFO_NULL, MPI_COMM_WORLD, &home_alter_tbl_window[i]);
		}
>>>>>>> 38249e37
	}

	if (dd::is_first_touch_policy()) {
		MPI_Win_create(global_owners_dir, owners_dir_size_bytes, sizeof(std::uintptr_t),
									 MPI_INFO_NULL, MPI_COMM_WORLD, &owners_dir_window);
		MPI_Win_create(global_offsets_tbl, offsets_tbl_size_bytes, sizeof(std::uintptr_t),
									 MPI_INFO_NULL, MPI_COMM_WORLD, &offsets_tbl_window);
	}

	memset(pagecopy, 0, cachesize*pagesize);
	memset(touchedcache, 0, cachesize);
	memset(globalData, 0, size_of_chunk*sizeof(argo_byte));
	if (argo_get_nodes() > 1) {
		/* CSPext: initialize replData to all 0 */
		memset(replData, 0, size_of_replication*sizeof(argo_byte));
	}
	memset(cacheData, 0, cachesize*pagesize);
	memset(lockbuffer, 0, pagesize);
	memset(globalSharers, 0, gwritersize);
	memset(cacheControl, 0, cachesize*sizeof(control_data));
<<<<<<< HEAD
	/* CSPext: initialize node_alter_tbl */
	for (i = 0; i < numtasks; i++) {
		// CSP: alter_id starts with i, meaning no alternation
		node_alter_tbl[i].alter_id = i;
		// CSP: initialize globalData immediately when changing alter_id (!= i)
		node_alter_tbl[i].alter_globalData = NULL;
		// CSP: delay initialization of globalDataWindow to when it's used
		// 		because it must be initialized locally
		node_alter_tbl[i].alter_globalDataWindow = MPI_WIN_NULL;
		// CSP: a flag to create an globalDataWindow
		node_alter_tbl[i].refresh_globalDataWindow = false;
		// CSP: same things to replData
		node_alter_tbl[i].alter_replData = NULL;
		node_alter_tbl[i].alter_replDataWindow = MPI_WIN_NULL;
		node_alter_tbl[i].refresh_replDataWindow = false;
=======
	/* CSPext: initialize home_alter_tbl */
	if (argo_get_nodes() > 1) {
		for (i = 0; i < numtasks; i++) {
			home_alter_tbl[i] = i;
		}
>>>>>>> 38249e37
	}

	if (dd::is_first_touch_policy()) {
		memset(global_owners_dir, 0, owners_dir_size_bytes);
		memset(global_offsets_tbl, 0, offsets_tbl_size_bytes);
	}

	for(j=0; j<cachesize; j++){
		cacheControl[j].tag = GLOBAL_NULL;
		cacheControl[j].state = INVALID;
		cacheControl[j].dirty = CLEAN;
	}

	argo_reset_coherence(1);
}

void argo_finalize(){
	int i;
	swdsm_argo_barrier(1);
	if(getID() == 0){
		printf("ArgoDSM shutting down\n");
	}
	swdsm_argo_barrier(1);
	mprotect(startAddr,size_of_all,PROT_WRITE|PROT_READ);
	MPI_Barrier(MPI_COMM_WORLD);

	for(i=0; i <numtasks;i++){
		if(i==workrank){
			printStatistics();
		}
	}

	MPI_Barrier(MPI_COMM_WORLD);
	for(i=0; i<numtasks; i++){
		MPI_Win_free(&globalDataWindow[i]);
<<<<<<< HEAD
		/* CSPext: free replDataWindow */
		MPI_Win_free(&replDataWindow[i]);
		/* CSPext: free node_alter_tbl_window */
		MPI_Win_free(&node_alter_tbl_window[i]);
		/* CSPext: free alter_globalDataWindow in node_alter_tbl */
		if (node_alter_tbl[i].alter_globalDataWindow != MPI_WIN_NULL) {
			MPI_Win_free(&(node_alter_tbl[i].alter_globalDataWindow));
			node_alter_tbl[i].alter_globalDataWindow = MPI_WIN_NULL; // CSP: it's useless but I'd like to keep a good manner
		}
		/* CSPext: free alter_replDataWindow in node_alter_tbl */
		if (node_alter_tbl[i].alter_replDataWindow != MPI_WIN_NULL) {
			MPI_Win_free(&(node_alter_tbl[i].alter_replDataWindow));
			node_alter_tbl[i].alter_replDataWindow = MPI_WIN_NULL; // CSP: it's useless but I'd like to keep a good manner
=======
		if (argo_get_nodes() > 1) {
			/* CSPext: free replDataWindow */
			MPI_Win_free(&replDataWindow[i]);
			/* CSPext: free home_alter_tbl_window */
			MPI_Win_free(&home_alter_tbl_window[i]);
>>>>>>> 38249e37
		}
	}
	MPI_Win_free(&sharerWindow);
	MPI_Win_free(&lockWindow);
	if (dd::is_first_touch_policy()) {
		MPI_Win_free(&owners_dir_window);
		MPI_Win_free(&offsets_tbl_window);
	}
	MPI_Comm_free(&workcomm);
	MPI_Finalize();
	return;
}

void self_invalidation(){
	unsigned long i;
	double t1,t2;
	int flushed = 0;
	unsigned long id = 1 << getID();

	t1 = MPI_Wtime();
	for(i = 0; i < cachesize; i+=CACHELINE){
		if(touchedcache[i] != 0){
			unsigned long distrAddr = cacheControl[i].tag;
			unsigned long lineAddr = distrAddr/(CACHELINE*pagesize);
			lineAddr*=(pagesize*CACHELINE);
			unsigned long classidx = get_classification_index(lineAddr);
			argo_byte dirty = cacheControl[i].dirty;

			if(flushed == 0 && dirty == DIRTY){
				argo_write_buffer->flush();
				flushed = 1;
			}
			MPI_Win_lock(MPI_LOCK_SHARED, workrank, 0, sharerWindow);
			if(
				 // node is single writer
				 (globalSharers[classidx+1]==id)
				 ||
				 // No writer and assert that the node is a sharer
				 ((globalSharers[classidx+1]==0) && ((globalSharers[classidx]&id)==id))
				 ){
				MPI_Win_unlock(workrank, sharerWindow);
				touchedcache[i] =1;
				/*nothing - we keep the pages, SD is done in flushWB*/
			}
			else{ //multiple writer or SO
				MPI_Win_unlock(workrank, sharerWindow);
				cacheControl[i].dirty=CLEAN;
				cacheControl[i].state = INVALID;
				touchedcache[i] =0;
				mprotect((char*)startAddr + lineAddr, pagesize*CACHELINE, PROT_NONE);
			}
		}
	}
	t2 = MPI_Wtime();
	stats.selfinvtime += (t2-t1);
}

void swdsm_argo_barrier(int n){ //BARRIER
	double time1,time2;
	pthread_t barrierlockholder;
	time1 = MPI_Wtime();
	pthread_barrier_wait(&threadbarrier[n]);
	if(argo_get_nodes()==1){
		time2 = MPI_Wtime();
		stats.barriers++;
		stats.barriertime += (time2-time1);
		return;
	}

	if(pthread_mutex_trylock(&barriermutex) == 0){
		barrierlockholder = pthread_self();
		pthread_mutex_lock(&cachemutex);
		sem_wait(&ibsem);
		argo_write_buffer->flush();
		MPI_Barrier(workcomm);
		self_invalidation();
		sem_post(&ibsem);
		pthread_mutex_unlock(&cachemutex);
	}

	pthread_barrier_wait(&threadbarrier[n]);
	if(pthread_equal(barrierlockholder,pthread_self())){
		pthread_mutex_unlock(&barriermutex);
		time2 = MPI_Wtime();
		stats.barriers++;
		stats.barriertime += (time2-time1);
	}
}

void argo_reset_coherence(int n){
	unsigned long j;
	stats.writebacks = 0;
	stats.stores = 0;
	memset(touchedcache, 0, cachesize);

	sem_wait(&ibsem);
	MPI_Win_lock(MPI_LOCK_EXCLUSIVE, workrank, 0, sharerWindow);
	for(j = 0; j < classificationSize; j++){
		globalSharers[j] = 0;
	}
	MPI_Win_unlock(workrank, sharerWindow);
	
	if (dd::is_first_touch_policy()) {
		/**
		 * @note initialize the first-touch directory with a magic value,
		 *       in order to identify if the indices are touched or not.
		 */
		MPI_Win_lock(MPI_LOCK_EXCLUSIVE, workrank, 0, owners_dir_window);
		for(j = 0; j < owners_dir_size; j++) {
			global_owners_dir[j] = GLOBAL_NULL;
		}
		MPI_Win_unlock(workrank, owners_dir_window);

		MPI_Win_lock(MPI_LOCK_EXCLUSIVE, workrank, 0, offsets_tbl_window);
		for(j = 0; j < static_cast<std::size_t>(numtasks); j++) {
			global_offsets_tbl[j] = 0;
		}
		MPI_Win_unlock(workrank, offsets_tbl_window);
	}
	sem_post(&ibsem);
	swdsm_argo_barrier(n);
	mprotect(startAddr,size_of_all,PROT_NONE);
	swdsm_argo_barrier(n);
	clearStatistics();
}

void argo_acquire(){
	int flag;
	pthread_mutex_lock(&cachemutex);
	sem_wait(&ibsem);
	self_invalidation();
	MPI_Iprobe(MPI_ANY_SOURCE,MPI_ANY_TAG,workcomm,&flag,MPI_STATUS_IGNORE);
	sem_post(&ibsem);
	pthread_mutex_unlock(&cachemutex);
}


void argo_release(){
	int flag;
	pthread_mutex_lock(&cachemutex);
	sem_wait(&ibsem);
	argo_write_buffer->flush();
	MPI_Iprobe(MPI_ANY_SOURCE,MPI_ANY_TAG,workcomm,&flag,MPI_STATUS_IGNORE);
	sem_post(&ibsem);
	pthread_mutex_unlock(&cachemutex);
}

void argo_acq_rel(){
	argo_acquire();
	argo_release();
}

double argo_wtime(){
	return MPI_Wtime();
}

void clearStatistics(){
	stats.selfinvtime = 0;
	stats.loadtime = 0;
	stats.storetime = 0;
	stats.flushtime = 0;
	stats.writebacktime = 0;
	stats.locktime=0;
	stats.barriertime = 0;
	stats.stores = 0;
	stats.writebacks = 0;
	stats.loads = 0;
	stats.barriers = 0;
	stats.locks = 0;
	stats.ssitime = 0;
	stats.ssdtime = 0;
}

void storepageDIFF(unsigned long index, unsigned long addr){
	unsigned int i,j;
	int cnt = 0;
	const argo::node_id_t homenode = get_homenode(addr);
	/* CSPext: Check node alter table */
	const argo::node_id_t alter_homenode = node_alter_tbl[homenode].alter_id;
	const std::size_t offset = get_offset(addr);
	
	// CSPext: Calculate the replication id
<<<<<<< HEAD
	const argo::node_id_t repl_node = argo_calc_rid(homenode);
	/* CSPext: Check node alter table */
	const argo::node_id_t alter_replnode = node_alter_tbl[repl_node].alter_id;
=======
	const argo::node_id_t repl_node = get_replication_node(addr);
	const std::size_t repl_offset = get_replication_offset(addr);
>>>>>>> 38249e37

	// printf("----storepagediff: Node = %d\n", argo_get_nid());

	char * copy = (char *)(pagecopy + index*pagesize);
	char * real = (char *)startAddr+addr;
	size_t drf_unit = sizeof(char);

	if(barwindowsused[homenode] == 0){
		MPI_Win_lock(MPI_LOCK_EXCLUSIVE, homenode, 0, globalDataWindow[homenode]);
		barwindowsused[homenode] = 1;
	}

	// CSPext: Lock replicated data window
	MPI_Win_lock(MPI_LOCK_EXCLUSIVE, repl_node, 0, replDataWindow[repl_node]);

	for(i = 0; i < pagesize; i+=drf_unit){
		int branchval;
		for(j=i; j < i+drf_unit; j++){
			branchval = real[j] != copy[j];
			if(branchval != 0){
				break;
			}
		}
		if(branchval != 0){
			cnt+=drf_unit;
		}
		else{
			if(cnt > 0){
				/* CSPext: Add branch to check node alternation table */
				if (alter_homenode == homenode) {
					MPI_Put(&real[i-cnt], cnt, MPI_BYTE, homenode, offset+(i-cnt), cnt, MPI_BYTE, globalDataWindow[homenode]);
				} else {
					/* CSP: alternative node points to another node, need to use different window */
					node_alternation_table_recreate_globalDatawindow(&(node_alter_tbl[homenode]));
					MPI_Put(&real[i-cnt], cnt, MPI_BYTE, alter_homenode, offset+(i-cnt), cnt, MPI_BYTE, node_alter_tbl[homenode].alter_globalDataWindow);
				}
				// CSPext: Update page on repl node
<<<<<<< HEAD
				MPI_Put(&real[i-cnt], cnt, MPI_BYTE, repl_node, offset+(i-cnt), cnt, MPI_BYTE, replDataWindow[repl_node]);
				/* CSPext: Add branch to check node alternation table */
				if (alter_replnode == repl_node) {
					MPI_Put(&real[i-cnt], cnt, MPI_BYTE, repl_node, offset+(i-cnt), cnt, MPI_BYTE, replDataWindow[repl_node]);
				} else {
					/* CSP: alternative node points to another node, need to use different window */
					node_alternation_table_recreate_replDatawindow(&(node_alter_tbl[repl_node]));
					MPI_Put(&real[i-cnt], cnt, MPI_BYTE, alter_replnode, offset+(i-cnt), cnt, MPI_BYTE, node_alter_tbl[repl_node].alter_replDataWindow);
=======
				if (env::replication_policy() == 0) {
					MPI_Put(&real[i-cnt], cnt, MPI_BYTE, repl_node, repl_offset+(i-cnt), cnt, MPI_BYTE, replDataWindow[repl_node]);
				}
				else if (env::replication_policy() == 1) {
					MPI_Accumulate(&real[i-cnt], cnt, MPI_BYTE, repl_node, repl_offset+(i-cnt), cnt, MPI_BYTE, MPI_BXOR, replDataWindow[repl_node]);
>>>>>>> 38249e37
				}
				cnt = 0;
			}
		}
	}
	if(cnt > 0){
		/* CSPext: Add branch to check node alternation table */
		if (alter_homenode == homenode) {
			MPI_Put(&real[i-cnt], cnt, MPI_BYTE, homenode, offset+(i-cnt), cnt, MPI_BYTE, globalDataWindow[homenode]);
		} else {
			/* CSP: alternative node points to another node, need to use different window */
			node_alternation_table_recreate_globalDatawindow(&(node_alter_tbl[homenode]));
			MPI_Put(&real[i-cnt], cnt, MPI_BYTE, alter_homenode, offset+(i-cnt), cnt, MPI_BYTE, node_alter_tbl[homenode].alter_globalDataWindow);
		}
		// CSPext: Update page on repl node
<<<<<<< HEAD
		MPI_Put(&real[i-cnt], cnt, MPI_BYTE, repl_node, offset+(i-cnt), cnt, MPI_BYTE, replDataWindow[repl_node]);
		/* CSPext: Add branch to check node alternation table */
		if (alter_replnode == repl_node) {
			MPI_Put(&real[i-cnt], cnt, MPI_BYTE, repl_node, offset+(i-cnt), cnt, MPI_BYTE, replDataWindow[repl_node]);
		} else {
			/* CSP: alternative node points to another node, need to use different window */
			node_alternation_table_recreate_replDatawindow(&(node_alter_tbl[repl_node]));
			MPI_Put(&real[i-cnt], cnt, MPI_BYTE, alter_replnode, offset+(i-cnt), cnt, MPI_BYTE, node_alter_tbl[repl_node].alter_replDataWindow);
=======
		if (env::replication_policy() == 0) {
			MPI_Put(&real[i-cnt], cnt, MPI_BYTE, repl_node, repl_offset+(i-cnt), cnt, MPI_BYTE, replDataWindow[repl_node]);
		}
		else if (env::replication_policy() == 1) {
			MPI_Accumulate(&real[i-cnt], cnt, MPI_BYTE, repl_node, repl_offset+(i-cnt), cnt, MPI_BYTE, MPI_BXOR, replDataWindow[repl_node]);
>>>>>>> 38249e37
		}
	}
	stats.stores++;

	// CSPext: Unlock repl node window
	MPI_Win_unlock(repl_node, replDataWindow[repl_node]);
}

void printStatistics(){
	printf("#####################STATISTICS#########################\n");
	printf("# PROCESS ID %d \n",workrank);
	printf("cachesize:%ld,CACHELINE:%ld wbsize:%ld\n",cachesize,CACHELINE,
			env::write_buffer_size()/CACHELINE);
	printf("     writebacktime+=(t2-t1): %lf\n",stats.writebacktime);
	printf("# Storetime : %lf , loadtime :%lf flushtime:%lf, writebacktime: %lf\n",
		stats.storetime, stats.loadtime, stats.flushtime, stats.writebacktime);
	printf("# SSDtime:%lf, SSItime:%lf\n", stats.ssdtime, stats.ssitime);
	printf("# Barriertime : %lf, selfinvtime %lf\n",stats.barriertime, stats.selfinvtime);
	printf("stores:%lu, loads:%lu, barriers:%lu\n",stats.stores,stats.loads,stats.barriers);
	printf("Locks:%d\n",stats.locks);
	printf("########################################################\n");
	printf("\n\n");
}

void *argo_get_global_base(){return startAddr;}
size_t argo_get_global_size(){return size_of_all;}

unsigned long get_classification_index(uint64_t addr){
	return (2*(addr/(pagesize*CACHELINE))) % classificationSize;
}

bool _is_cached(std::size_t addr) {
	argo::node_id_t homenode;
	std::size_t aligned_address = align_backwards(
			addr-reinterpret_cast<std::size_t>(startAddr), CACHELINE*pagesize);
	homenode = peek_homenode(aligned_address);
	std::size_t cache_index = getCacheIndex(aligned_address);

	// Return true for pages which are either local or already cached
	return ((homenode == getID()) || (cacheControl[cache_index].tag == aligned_address &&
				cacheControl[cache_index].state == VALID));
}

/* CSPext: Create or re-create replDataWindow */
void node_alternation_table_recreate_globalDatawindow(node_alternation_table *tbl) {
	if (tbl->refresh_globalDataWindow) {
		/* CSP: alternative MPI window needs to be (re-) created */
		if (tbl->alter_globalDataWindow != MPI_WIN_NULL) {
			/* CSP: in case of re-creation, needs to free window first */
			MPI_Win_free(&(tbl->alter_globalDataWindow));
			tbl->alter_globalDataWindow = MPI_WIN_NULL; 
		}
 		MPI_Win_create(
			tbl->alter_globalData, 
			size_of_chunk*sizeof(argo_byte), 
			1,
			MPI_INFO_NULL, 
			MPI_COMM_WORLD, 
			&(tbl->alter_globalDataWindow)
		);
		tbl->refresh_globalDataWindow = false;
	}
}

/* CSPext: Create or re-create replDataWindow */
void node_alternation_table_recreate_replDatawindow(node_alternation_table *tbl) {
	if (tbl->refresh_replDataWindow) {
		/* CSP: alternative MPI window needs to be (re-) created */
		if (tbl->alter_replDataWindow != MPI_WIN_NULL) {
			/* CSP: in case of re-creation, needs to free window first */
			MPI_Win_free(&(tbl->alter_replDataWindow));
			tbl->alter_replDataWindow = MPI_WIN_NULL; 
		}
 		MPI_Win_create(
			tbl->alter_replData, 
			size_of_chunk*sizeof(argo_byte), 
			1,
			MPI_INFO_NULL, 
			MPI_COMM_WORLD, 
			&(tbl->alter_replDataWindow)
		);
		tbl->refresh_globalDataWindow = false;
	}
}

/* CSPext: A function to copy data from the input pointer's repl node */
void get_replicated_data(dd::global_ptr<char> ptr, void* container, unsigned int len) {
	const argo::node_id_t h = ptr.peek_node();
	const argo::node_id_t r = ptr.get_replication_node();	// repl node id
	const std::size_t offset = ptr.get_replication_offset();

	// printf("----get repl data: Node %d: array[0] = %d, container[0] = %d\n", getID(), ((int *) (replData + ptr.offset()))[0], ((int *) container)[0]);
	// printf("----get repl data: ptr %p container %p\n", ptr.get(), container);
	// printf("----get repl data: h %d r %d offset %lu length %u\n", h, r, offset, len);
	
	if (h == dd::invalid_node_id || r == dd::invalid_node_id) {
		// TODO: Do nothing and return. Or what should we do?
		return;
	}
	if (getID() == r) {
		memcpy(container, replData + offset, len);
		return;
	} else {
		// Lock needed? (Probably)
		printf("Start address: %p; ptr address: %p; ptr offset: %lu; globalData: %p\n", 
						argo::backend::global_base(), ptr.get(), ptr.offset(), globalData);

		printf("ptr.get(): %x, globalData + offset(): %x\n", 
						*ptr.get(), *(globalData + ptr.offset()));
		sem_wait(&ibsem);
		MPI_Win_lock(MPI_LOCK_EXCLUSIVE, r, 0, replDataWindow[r]);
		MPI_Get(container, len, MPI_BYTE, r, offset, len, MPI_BYTE, replDataWindow[r]);
		MPI_Win_unlock(r, replDataWindow[r]);
		sem_post(&ibsem);
	}

}
<|MERGE_RESOLUTION|>--- conflicted
+++ resolved
@@ -271,25 +271,13 @@
 	/* Get homenode and offset, protect with ibsem if first touch */
 	/* CSP: First touch not important for now */
 	argo::node_id_t homenode;
-<<<<<<< HEAD
-=======
-	//std::size_t offset;
->>>>>>> 38249e37
 	if(dd::is_first_touch_policy()){
 		std::lock_guard<std::mutex> lock(spin_mutex);
 		sem_wait(&ibsem);
 		homenode = get_homenode(aligned_access_offset);
-<<<<<<< HEAD
 		sem_post(&ibsem);
 	}else{
 		homenode = get_homenode(aligned_access_offset);
-=======
-		//offset = get_offset(aligned_access_offset);
-		sem_post(&ibsem);
-	}else{
-		homenode = get_homenode(aligned_access_offset);
-		//offset = get_offset(aligned_access_offset);
->>>>>>> 38249e37
 	}
 
 	unsigned long id = 1 << getID();
@@ -534,7 +522,7 @@
 	std::size_t end_index = start_index+CACHELINE;
 	/* CSP ext: look up alter table. Keep home_node for comparison */
 	const argo::node_id_t home_node = get_homenode(aligned_access_offset);
-	const argo::node_id_t load_node = node_alter_tbl[home_node].alter_id;
+	const argo::node_id_t load_node = node_alter_tbl[home_node].alter_home_id;
 	const std::size_t load_offset = get_offset(aligned_access_offset);
 
 	// CSP: Only one thread at a time can make MPI calls
@@ -561,7 +549,7 @@
 			 *  which goes into the definition of global_ptr? Maybe not...?
 			 * */
 			const argo::node_id_t temp_node 
-					= node_alter_tbl[peek_homenode(temp_addr)].alter_id;
+					= node_alter_tbl[peek_homenode(temp_addr)].alter_home_id;
 			const std::size_t temp_offset = peek_offset(temp_addr);
 			if(temp_node == load_node && temp_offset == (load_offset + p*block_size)){
 				end_index+=CACHELINE;
@@ -821,30 +809,6 @@
 	}
 }
 
-/* CSPext: Function to lookup the home_alter_tbl */
-/* CSP TODO:
- * The intention of it was that when an alternative node goes down, we need to 
- *  assign alternative node id once again. They can easily form a chain, and a
- *  seeker would search in a loop until it finds the end of the chain 
- *  (i.e., home_alter_tbl[n].alter_id == n).
- *
- * But I realized that will become a headache if an alternative node goes down 
- *  again, because multiple entries may be chained to the same alternative node,
- *  which has not enough alter_globalData entry for more than one node.
- * So I have decided to keep all entries in the table and only change
- *  the alter_id if the alternative node is down. Let's write and see for now.
- * */
-//argo::node_id_t argo_check_altered_nid(argo::node_id_t n){
-//	argo::node_id_t new_id = n;
-//	if (n < 0 || argo_get_nodes() <= n) {
-//		return dd:invalid_node_id;
-//	}
-//	while (new_id != home_alter_tbl[new_id].alter_id) {
-//		new_id = home_alter_tbl[new_id].alter_id;
-//	}
-//	return new_id;
-//}
-
 unsigned int argo_get_nodes(){
 	return numtasks;
 }
@@ -1005,13 +969,9 @@
 	globalSharers = static_cast<unsigned long*>(vm::allocate_mappable(pagesize, gwritersize));
 
 	/* CSPext: Initialize home alternation table */
-<<<<<<< HEAD
-	node_alter_tbl = static_cast<node_alternation_table*>(vm::allocate_mappable(pagesize, pagesize));
-=======
 	if (argo_get_nodes() > 1) {
-		home_alter_tbl = static_cast<argo::node_id_t*>(vm::allocate_mappable(pagesize, pagesize));
-	}
->>>>>>> 38249e37
+		node_alter_tbl = static_cast<node_alternation_table*>(vm::allocate_mappable(pagesize, pagesize));
+	}
 
 	if (dd::is_first_touch_policy()) {
 		global_owners_dir = static_cast<std::uintptr_t*>(vm::allocate_mappable(pagesize, owners_dir_size_bytes));
@@ -1055,17 +1015,11 @@
 	vm::map_memory(tmpcache, pagesize, current_offset, PROT_READ|PROT_WRITE);
 
 	/* CSPext: map the memory for home node alternation table */
-<<<<<<< HEAD
-	current_offset += pagesize;
-	tmpcache=node_alter_tbl;
-	vm::map_memory(tmpcache, page_size, current_offset, PROT_READ|PROT_WRITE);
-=======
 	if (argo_get_nodes() > 1) {
 		current_offset += pagesize;
-		tmpcache=home_alter_tbl;
+		tmpcache=node_alter_tbl;
 		vm::map_memory(tmpcache, pagesize, current_offset, PROT_READ|PROT_WRITE);
 	}
->>>>>>> 38249e37
 
 	if (dd::is_first_touch_policy()) {
 		current_offset += pagesize;
@@ -1094,7 +1048,7 @@
 		for(i = 0; i < numtasks; i++){
 			// CSP: Can potentially optimise by specifying the "no locks" key.
 			MPI_Win_create(replData, size_of_replication*sizeof(argo_byte), 1,
-										MPI_INFO_NULL, MPI_COMM_WORLD, &replDataWindow[i]);
+									MPI_INFO_NULL, MPI_COMM_WORLD, &replDataWindow[i]);
 		}
 	}
 
@@ -1102,23 +1056,14 @@
 								 MPI_INFO_NULL, MPI_COMM_WORLD, &sharerWindow);
 	MPI_Win_create(lockbuffer, pagesize, 1, MPI_INFO_NULL, MPI_COMM_WORLD, &lockWindow);
 
-<<<<<<< HEAD
 	/* CSPext: initialize node_alter_tbl_window */
-	node_alter_tbl_window = (MPI_Win*)malloc(sizeof(MPI_Win)*numtasks);
-
-	for(i = 0; i < numtasks; i++) {
- 		MPI_Win_create(node_alter_tbl, page_size*sizeof(argo_byte), 1,
+	if (argo_get_nodes() > 1) {
+		node_alter_tbl_window = (MPI_Win*)malloc(sizeof(MPI_Win)*numtasks);
+
+		for(i = 0; i < numtasks; i++) {
+			MPI_Win_create(node_alter_tbl, pagesize*sizeof(argo_byte), 1,
 									MPI_INFO_NULL, MPI_COMM_WORLD, &node_alter_tbl_window[i]);
-=======
-	/* CSPext: initialize home_alter_tbl_window */
-	if (argo_get_nodes() > 1) {
-		home_alter_tbl_window = (MPI_Win*)malloc(sizeof(MPI_Win)*numtasks);
-
-		for(i = 0; i < numtasks; i++) {
-			MPI_Win_create(home_alter_tbl, pagesize*sizeof(argo_byte), 1,
-										MPI_INFO_NULL, MPI_COMM_WORLD, &home_alter_tbl_window[i]);
-		}
->>>>>>> 38249e37
+		}
 	}
 
 	if (dd::is_first_touch_policy()) {
@@ -1139,29 +1084,28 @@
 	memset(lockbuffer, 0, pagesize);
 	memset(globalSharers, 0, gwritersize);
 	memset(cacheControl, 0, cachesize*sizeof(control_data));
-<<<<<<< HEAD
-	/* CSPext: initialize node_alter_tbl */
-	for (i = 0; i < numtasks; i++) {
-		// CSP: alter_id starts with i, meaning no alternation
-		node_alter_tbl[i].alter_id = i;
-		// CSP: initialize globalData immediately when changing alter_id (!= i)
-		node_alter_tbl[i].alter_globalData = NULL;
-		// CSP: delay initialization of globalDataWindow to when it's used
-		// 		because it must be initialized locally
-		node_alter_tbl[i].alter_globalDataWindow = MPI_WIN_NULL;
-		// CSP: a flag to create an globalDataWindow
-		node_alter_tbl[i].refresh_globalDataWindow = false;
-		// CSP: same things to replData
-		node_alter_tbl[i].alter_replData = NULL;
-		node_alter_tbl[i].alter_replDataWindow = MPI_WIN_NULL;
-		node_alter_tbl[i].refresh_replDataWindow = false;
-=======
 	/* CSPext: initialize home_alter_tbl */
 	if (argo_get_nodes() > 1) {
 		for (i = 0; i < numtasks; i++) {
-			home_alter_tbl[i] = i;
-		}
->>>>>>> 38249e37
+			// CSP: alter_id starts with i, meaning no alternation
+			node_alter_tbl[i].alter_home_id = i;
+			// CSP: initialize globalData immediately when changing alter_id (!= i)
+			node_alter_tbl[i].alter_globalData = NULL;
+			// CSP: delay initialization of globalDataWindow to when it's used
+			// 		because it must be initialized locally
+			node_alter_tbl[i].alter_globalDataWindow = MPI_WIN_NULL;
+			// CSP: a flag to create an globalDataWindow
+			node_alter_tbl[i].refresh_globalDataWindow = false;
+
+			// CSP: same things to replData
+			node_alter_tbl[i].alter_repl_id = i;
+			node_alter_tbl[i].alter_replData = NULL;
+			node_alter_tbl[i].alter_replDataWindow = MPI_WIN_NULL;
+			node_alter_tbl[i].refresh_replDataWindow = false;
+
+			// CSP: initialize rebuilding blocker lock
+			node_alter_tbl[i].rebuilding = false;
+		}
 	}
 
 	if (dd::is_first_touch_policy()) {
@@ -1197,27 +1141,21 @@
 	MPI_Barrier(MPI_COMM_WORLD);
 	for(i=0; i<numtasks; i++){
 		MPI_Win_free(&globalDataWindow[i]);
-<<<<<<< HEAD
-		/* CSPext: free replDataWindow */
-		MPI_Win_free(&replDataWindow[i]);
-		/* CSPext: free node_alter_tbl_window */
-		MPI_Win_free(&node_alter_tbl_window[i]);
-		/* CSPext: free alter_globalDataWindow in node_alter_tbl */
-		if (node_alter_tbl[i].alter_globalDataWindow != MPI_WIN_NULL) {
-			MPI_Win_free(&(node_alter_tbl[i].alter_globalDataWindow));
-			node_alter_tbl[i].alter_globalDataWindow = MPI_WIN_NULL; // CSP: it's useless but I'd like to keep a good manner
-		}
-		/* CSPext: free alter_replDataWindow in node_alter_tbl */
-		if (node_alter_tbl[i].alter_replDataWindow != MPI_WIN_NULL) {
-			MPI_Win_free(&(node_alter_tbl[i].alter_replDataWindow));
-			node_alter_tbl[i].alter_replDataWindow = MPI_WIN_NULL; // CSP: it's useless but I'd like to keep a good manner
-=======
 		if (argo_get_nodes() > 1) {
 			/* CSPext: free replDataWindow */
 			MPI_Win_free(&replDataWindow[i]);
-			/* CSPext: free home_alter_tbl_window */
-			MPI_Win_free(&home_alter_tbl_window[i]);
->>>>>>> 38249e37
+			/* CSPext: free node_alter_tbl_window */
+			MPI_Win_free(&node_alter_tbl_window[i]);
+			/* CSPext: free alter_globalDataWindow in node_alter_tbl */
+			if (node_alter_tbl[i].alter_globalDataWindow != MPI_WIN_NULL) {
+				MPI_Win_free(&(node_alter_tbl[i].alter_globalDataWindow));
+				node_alter_tbl[i].alter_globalDataWindow = MPI_WIN_NULL; // CSP: it's useless but I'd like to keep a good manner
+			}
+			/* CSPext: free alter_replDataWindow in node_alter_tbl */
+			if (node_alter_tbl[i].alter_replDataWindow != MPI_WIN_NULL) {
+				MPI_Win_free(&(node_alter_tbl[i].alter_replDataWindow));
+				node_alter_tbl[i].alter_replDataWindow = MPI_WIN_NULL; // CSP: it's useless but I'd like to keep a good manner
+			}
 		}
 	}
 	MPI_Win_free(&sharerWindow);
@@ -1395,25 +1333,35 @@
 	unsigned int i,j;
 	int cnt = 0;
 	const argo::node_id_t homenode = get_homenode(addr);
-	/* CSPext: Check node alter table */
-	const argo::node_id_t alter_homenode = node_alter_tbl[homenode].alter_id;
 	const std::size_t offset = get_offset(addr);
 	
 	// CSPext: Calculate the replication id
-<<<<<<< HEAD
-	const argo::node_id_t repl_node = argo_calc_rid(homenode);
-	/* CSPext: Check node alter table */
-	const argo::node_id_t alter_replnode = node_alter_tbl[repl_node].alter_id;
-=======
 	const argo::node_id_t repl_node = get_replication_node(addr);
 	const std::size_t repl_offset = get_replication_offset(addr);
->>>>>>> 38249e37
 
 	// printf("----storepagediff: Node = %d\n", argo_get_nid());
 
 	char * copy = (char *)(pagecopy + index*pagesize);
 	char * real = (char *)startAddr+addr;
 	size_t drf_unit = sizeof(char);
+
+	/* CSPext: Pointer to actually used MPI windows */
+	MPI_Win real_globalDataWindow = globalDataWindow[homenode];
+	MPI_Win real_replDataWindow = replDataWindow[repl_node];
+	argo::node_id_t real_home_id = node_alter_tbl[homenode].alter_home_id;
+	argo::node_id_t real_repl_id = node_alter_tbl[repl_node].alter_repl_id;
+
+	/* CSPext: Check if the target node is down */
+	if (real_home_id != homenode) {
+		/* CSP: alternative node points to another node, need to use different window */
+		node_alternation_table_recreate_globalDatawindow(&(node_alter_tbl[homenode]));
+		real_globalDataWindow = node_alter_tbl[homenode].alter_globalDataWindow;
+	}
+	if (real_repl_id != repl_node) {
+		/* CSP: alternative node points to another node, need to use different window */
+		node_alternation_table_recreate_replDatawindow(&(node_alter_tbl[repl_node]));
+		real_replDataWindow = node_alter_tbl[repl_node].alter_replDataWindow;
+	}
 
 	if(barwindowsused[homenode] == 0){
 		MPI_Win_lock(MPI_LOCK_EXCLUSIVE, homenode, 0, globalDataWindow[homenode]);
@@ -1436,62 +1384,24 @@
 		}
 		else{
 			if(cnt > 0){
-				/* CSPext: Add branch to check node alternation table */
-				if (alter_homenode == homenode) {
-					MPI_Put(&real[i-cnt], cnt, MPI_BYTE, homenode, offset+(i-cnt), cnt, MPI_BYTE, globalDataWindow[homenode]);
-				} else {
-					/* CSP: alternative node points to another node, need to use different window */
-					node_alternation_table_recreate_globalDatawindow(&(node_alter_tbl[homenode]));
-					MPI_Put(&real[i-cnt], cnt, MPI_BYTE, alter_homenode, offset+(i-cnt), cnt, MPI_BYTE, node_alter_tbl[homenode].alter_globalDataWindow);
-				}
+				MPI_Put(&real[i-cnt], cnt, MPI_BYTE, homenode, offset+(i-cnt), cnt, MPI_BYTE, real_globalDataWindow);
 				// CSPext: Update page on repl node
-<<<<<<< HEAD
-				MPI_Put(&real[i-cnt], cnt, MPI_BYTE, repl_node, offset+(i-cnt), cnt, MPI_BYTE, replDataWindow[repl_node]);
-				/* CSPext: Add branch to check node alternation table */
-				if (alter_replnode == repl_node) {
-					MPI_Put(&real[i-cnt], cnt, MPI_BYTE, repl_node, offset+(i-cnt), cnt, MPI_BYTE, replDataWindow[repl_node]);
-				} else {
-					/* CSP: alternative node points to another node, need to use different window */
-					node_alternation_table_recreate_replDatawindow(&(node_alter_tbl[repl_node]));
-					MPI_Put(&real[i-cnt], cnt, MPI_BYTE, alter_replnode, offset+(i-cnt), cnt, MPI_BYTE, node_alter_tbl[repl_node].alter_replDataWindow);
-=======
 				if (env::replication_policy() == 0) {
-					MPI_Put(&real[i-cnt], cnt, MPI_BYTE, repl_node, repl_offset+(i-cnt), cnt, MPI_BYTE, replDataWindow[repl_node]);
-				}
-				else if (env::replication_policy() == 1) {
-					MPI_Accumulate(&real[i-cnt], cnt, MPI_BYTE, repl_node, repl_offset+(i-cnt), cnt, MPI_BYTE, MPI_BXOR, replDataWindow[repl_node]);
->>>>>>> 38249e37
+					MPI_Put(&real[i-cnt], cnt, MPI_BYTE, real_repl_id, repl_offset+(i-cnt), cnt, MPI_BYTE, real_replDataWindow);
+				} else if (env::replication_policy() == 1) {
+					MPI_Accumulate(&real[i-cnt], cnt, MPI_BYTE, real_repl_id, repl_offset+(i-cnt), cnt, MPI_BYTE, MPI_BXOR, real_replDataWindow);
 				}
 				cnt = 0;
 			}
 		}
 	}
 	if(cnt > 0){
-		/* CSPext: Add branch to check node alternation table */
-		if (alter_homenode == homenode) {
-			MPI_Put(&real[i-cnt], cnt, MPI_BYTE, homenode, offset+(i-cnt), cnt, MPI_BYTE, globalDataWindow[homenode]);
-		} else {
-			/* CSP: alternative node points to another node, need to use different window */
-			node_alternation_table_recreate_globalDatawindow(&(node_alter_tbl[homenode]));
-			MPI_Put(&real[i-cnt], cnt, MPI_BYTE, alter_homenode, offset+(i-cnt), cnt, MPI_BYTE, node_alter_tbl[homenode].alter_globalDataWindow);
-		}
+		MPI_Put(&real[i-cnt], cnt, MPI_BYTE, homenode, offset+(i-cnt), cnt, MPI_BYTE, real_globalDataWindow);
 		// CSPext: Update page on repl node
-<<<<<<< HEAD
-		MPI_Put(&real[i-cnt], cnt, MPI_BYTE, repl_node, offset+(i-cnt), cnt, MPI_BYTE, replDataWindow[repl_node]);
-		/* CSPext: Add branch to check node alternation table */
-		if (alter_replnode == repl_node) {
-			MPI_Put(&real[i-cnt], cnt, MPI_BYTE, repl_node, offset+(i-cnt), cnt, MPI_BYTE, replDataWindow[repl_node]);
-		} else {
-			/* CSP: alternative node points to another node, need to use different window */
-			node_alternation_table_recreate_replDatawindow(&(node_alter_tbl[repl_node]));
-			MPI_Put(&real[i-cnt], cnt, MPI_BYTE, alter_replnode, offset+(i-cnt), cnt, MPI_BYTE, node_alter_tbl[repl_node].alter_replDataWindow);
-=======
 		if (env::replication_policy() == 0) {
-			MPI_Put(&real[i-cnt], cnt, MPI_BYTE, repl_node, repl_offset+(i-cnt), cnt, MPI_BYTE, replDataWindow[repl_node]);
-		}
-		else if (env::replication_policy() == 1) {
-			MPI_Accumulate(&real[i-cnt], cnt, MPI_BYTE, repl_node, repl_offset+(i-cnt), cnt, MPI_BYTE, MPI_BXOR, replDataWindow[repl_node]);
->>>>>>> 38249e37
+			MPI_Put(&real[i-cnt], cnt, MPI_BYTE, real_repl_id, repl_offset+(i-cnt), cnt, MPI_BYTE, real_replDataWindow);
+		} else if (env::replication_policy() == 1) {
+			MPI_Accumulate(&real[i-cnt], cnt, MPI_BYTE, real_repl_id, repl_offset+(i-cnt), cnt, MPI_BYTE, MPI_BXOR, real_replDataWindow);
 		}
 	}
 	stats.stores++;
@@ -1507,7 +1417,7 @@
 			env::write_buffer_size()/CACHELINE);
 	printf("     writebacktime+=(t2-t1): %lf\n",stats.writebacktime);
 	printf("# Storetime : %lf , loadtime :%lf flushtime:%lf, writebacktime: %lf\n",
-		stats.storetime, stats.loadtime, stats.flushtime, stats.writebacktime);
+			stats.storetime, stats.loadtime, stats.flushtime, stats.writebacktime);
 	printf("# SSDtime:%lf, SSItime:%lf\n", stats.ssdtime, stats.ssitime);
 	printf("# Barriertime : %lf, selfinvtime %lf\n",stats.barriertime, stats.selfinvtime);
 	printf("stores:%lu, loads:%lu, barriers:%lu\n",stats.stores,stats.loads,stats.barriers);
@@ -1533,6 +1443,69 @@
 	// Return true for pages which are either local or already cached
 	return ((homenode == getID()) || (cacheControl[cache_index].tag == aligned_address &&
 				cacheControl[cache_index].state == VALID));
+}
+
+/* CSPext: Node rebuild function */
+void redundancy_rebuild(argo::node_id_t dead_node) {
+	size_t rebuilding_offset 
+			= (char *)(&(node_alter_tbl[dead_node].rebuilding)) - (char *)(&(node_alter_tbl[dead_node]));
+	
+	bool original_bool = true; 	// CSP: Compare-and-swap to this
+	bool compare_bool = false;	// CSP: Compare to this
+	bool result_bool = true;	// CSP: Swap to this
+	node_alternation_table temp_tbl;		// CSP: temparary var for MPI_Put
+
+	argo::node_id_t repl_node = argo_calc_rid(dead_node);
+
+	/* CSP: Get the lock */
+	MPI_Win_lock(MPI_LOCK_EXCLUSIVE, repl_node, 0, node_alter_tbl_window[repl_node]);
+	/* CSP: Lock is on the repl_node! */
+	MPI_Compare_and_swap(&original_bool, &compare_bool, &result_bool, 
+					MPI_C_BOOL, repl_node, rebuilding_offset, node_alter_tbl_window[repl_node]);
+	MPI_Win_unlock(repl_node, node_alter_tbl_window[repl_node]);
+
+	if (result_bool == false) {
+		/* CSP: Rebuild node data */
+		/* CSP TODO:
+		 * For complete replication nothing is needed for now. For EC, replace the
+		 * 	repl_data on the repl_node with the lost original data.
+		 * */
+
+		/* CSP: Rebuild data as alternative node */
+		/* CSP TODO: Fetch repl data locally (create area first) */
+		
+		/* CSP: Update all alt_tbl. Note that you shall update id=dead_node. */
+		temp_tbl.alter_home_id = repl_node;
+		temp_tbl.alter_globalData = replData;	// CSP: Point it to the repl node's repl area
+		temp_tbl.alter_globalDataWindow = MPI_WIN_NULL;	// CSP： Will be updated by each node
+		temp_tbl.refresh_globalDataWindow = true;
+		temp_tbl.alter_repl_id = dead_node;// CSP TODO: recreate this repl_data locally and point this to argo_get_nid()
+		temp_tbl.alter_replData = NULL;		// CSP TODO
+		temp_tbl.alter_replDataWindow = MPI_WIN_NULL;	// CSP: Will be updated by each node
+		temp_tbl.refresh_replDataWindow = true;
+		temp_tbl.rebuilding = false;
+		for (int i = 0; i < numtasks; ++i) {
+			MPI_Win_lock(MPI_LOCK_EXCLUSIVE, dead_node, 0, node_alter_tbl_window[dead_node]);
+		}
+		for (int i = 0; i < numtasks; ++i) {
+			MPI_Put(&temp_tbl, sizeof(temp_tbl), MPI_CHAR, dead_node, 
+						0, sizeof(temp_tbl), MPI_CHAR, node_alter_tbl_window[dead_node]);
+		}
+		for (int i = 0; i < numtasks; ++i) {
+			// CSP: Unlock all nodes together so as to "commit" all changes altogether
+			MPI_Win_unlock(dead_node, node_alter_tbl_window[dead_node]);
+		}
+
+		/* CSP: Release the lock */
+		MPI_Win_lock(MPI_LOCK_EXCLUSIVE, repl_node, 0, node_alter_tbl_window[repl_node]);
+		MPI_Put(&compare_bool, 1, MPI_C_BOOL, repl_node, rebuilding_offset, 1, MPI_C_BOOL, node_alter_tbl_window[repl_node]);
+		MPI_Win_unlock(repl_node, node_alter_tbl_window[repl_node]);
+	} else {
+		/* CSP: Cannot get lock. Just wait until rebuild is done. */
+		while (node_alter_tbl[dead_node].refresh_replDataWindow) {
+			/* CSP: Until the rebuilder sets this flag to true (via MPI). */
+		}
+	}
 }
 
 /* CSPext: Create or re-create replDataWindow */
@@ -1607,5 +1580,4 @@
 		MPI_Win_unlock(r, replDataWindow[r]);
 		sem_post(&ibsem);
 	}
-
-}
+}
